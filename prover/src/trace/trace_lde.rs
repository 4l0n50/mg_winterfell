// Copyright (c) Facebook, Inc. and its affiliates.
//
// This source code is licensed under the MIT license found in the
// LICENSE file in the root directory of this source tree.

use crate::Matrix;
use air::EvaluationFrame;
use math::FieldElement;
use utils::collections::Vec;

// TRACE LOW DEGREE EXTENSION
// ================================================================================================
/// TODO: add docs
pub struct TraceLde<E: FieldElement> {
    main_segment_lde: Matrix<E::BaseField>,
    aux_segment_ldes: Vec<Matrix<E>>,
    blowup: usize,
}

impl<E: FieldElement> TraceLde<E> {
    // CONSTRUCTOR
    // --------------------------------------------------------------------------------------------
    /// Creates a new trace low-degree extension table from the provided main trace segment LDE.
    pub fn new(main_trace_lde: Matrix<E::BaseField>, blowup: usize) -> Self {
        Self {
            main_segment_lde: main_trace_lde,
            aux_segment_ldes: Vec::new(),
            blowup,
        }
    }

    // STATE MUTATORS
    // --------------------------------------------------------------------------------------------

    /// Adds the provided auxiliary segment LDE to this trace LDE.
    pub fn add_aux_segment(&mut self, aux_segment_lde: Matrix<E>) {
        assert_eq!(
            self.main_segment_lde.num_rows(),
            aux_segment_lde.num_rows(),
            "number of rows in auxiliary segment must be of the same as in the main segment"
        );
        self.aux_segment_ldes.push(aux_segment_lde);
    }

    // PUBLIC ACCESSORS
    // --------------------------------------------------------------------------------------------

    /// Returns number of columns in the main segment of the execution trace.
    pub fn main_trace_width(&self) -> usize {
        self.main_segment_lde.num_cols()
    }

    /// Returns number of columns in the auxiliary segments of the execution trace.
    pub fn aux_trace_width(&self) -> usize {
        self.aux_segment_ldes
            .iter()
            .fold(0, |s, m| s + m.num_cols())
    }

    /// Returns the number of rows in the execution trace.
    pub fn trace_len(&self) -> usize {
        self.main_segment_lde.num_rows()
    }

    /// Returns blowup factor which was used to extend original execution trace into trace LDE.
    pub fn blowup(&self) -> usize {
        self.blowup
    }

    /// Reads current and next rows from the main trace segment into the specified frame.
    pub fn read_main_trace_frame_into<F: EvaluationFrame<E::BaseField>>(
        &self,
        lde_step: usize,
        frame: &mut F,
    ) {
        // at the end of the trace, next state wraps around and we read the first step again
        // TODO: handle next step
        let _next_lde_step = (lde_step + self.blowup()) % self.trace_len();

        // copy main trace segment values into the frame
        frame.read_segment_into(lde_step, &self.main_segment_lde.columns);
    }

    /// Reads current and next rows from the auxiliary trace segment into the specified frame.
<<<<<<< HEAD
    #[allow(dead_code)]
    pub fn read_aux_trace_frame_into<F: EvaluationFrame<E>>(&self, lde_step: usize, frame: &mut F) {
=======
    pub fn read_aux_trace_frame_into(&self, lde_step: usize, frame: &mut EvaluationFrame<E>) {
>>>>>>> 336b0fa1
        // at the end of the trace, next state wraps around and we read the first step again
        // TODO: handle next step
        let _next_lde_step = (lde_step + self.blowup()) % self.trace_len();

        //copy auxiliary trace segment values into the frame
        let mut offset = 0;
        for segment in self.aux_segment_ldes.iter() {
            frame.read_segment_into(lde_step, &segment.columns);
            offset += segment.num_cols();
        }
    }

    /// Returns a reference to [Matrix] representing the main trace segment.
    pub fn get_main_segment(&self) -> &Matrix<E::BaseField> {
        &self.main_segment_lde
    }

    /// Returns a reference to a [Matrix] representing an auxiliary trace segment at the specified
    /// index.
    pub fn get_aux_segment(&self, aux_segment_idx: usize) -> &Matrix<E> {
        &self.aux_segment_ldes[aux_segment_idx]
    }
}<|MERGE_RESOLUTION|>--- conflicted
+++ resolved
@@ -82,12 +82,7 @@
     }
 
     /// Reads current and next rows from the auxiliary trace segment into the specified frame.
-<<<<<<< HEAD
-    #[allow(dead_code)]
     pub fn read_aux_trace_frame_into<F: EvaluationFrame<E>>(&self, lde_step: usize, frame: &mut F) {
-=======
-    pub fn read_aux_trace_frame_into(&self, lde_step: usize, frame: &mut EvaluationFrame<E>) {
->>>>>>> 336b0fa1
         // at the end of the trace, next state wraps around and we read the first step again
         // TODO: handle next step
         let _next_lde_step = (lde_step + self.blowup()) % self.trace_len();
